--- conflicted
+++ resolved
@@ -1,355 +1,344 @@
-\documentclass[envcountsect]{llncs}
-%\usepackage{stmaryrd,amsmath,amssymb,newlfont,graphicx,caption,verbatim}
-\usepackage{amsmath,amssymb,newlfont,graphicx,caption,verbatim,hyperref}
-\usepackage[ruled,lined,boxed,commentsnumbered,linesnumbered]{algorithm2e}
-\newcommand{\dom}{\mathrm{dom}}
-\newtheorem{notation}[theorem]{Notation}
-\newcommand{\len}{\mathit{len}}
-\newcommand{\poly}{\mathsf{poly}}
-
-%\setlength{\textwidth}{5.7in}
-%\setlength{\textheight}{8.2in}
-%\setlength{\topmargin}{0in}
-%\setlength{\oddsidemargin}{.4in}
-%\setlength{\evensidemargin}{.4in}
-
-\title{{\sf dReal}: an SMT Solver for Nonlinear Theories over the Reals}
-\author{Sicun Gao \and Soonho Kong \and Edmund M. Clarke}
-\institute{Carnegie Mellon University, Pittsburgh, PA 15213}
-
-\begin{document}
-\maketitle
-
-\begin{abstract}
-We present our open-source tool {\sf dReal}, an SMT solver for
-nonlinear formulas over the reals that can handle various nonlinear elementrary
-functions. The tool is under the framework of $\delta$-complete decision
-procedures, and returns {\sf unsat} or {\sf $\delta$-sat} on input formulas,
-where $\delta$ can be specified by the user. When the answer is {\sf unsat},
-{\sf dReal} produces a proof of unsatisfiability; when ``$\delta$-sat", it
-provides a solution such that a $\delta$-perturbed form of the input formula is
-satisfied. The tool is based on using Interval Constraint Propagation in the
-DPLL(T) framework to handle nonlinearity, and is
-designed to be easily extendable with other numerical algorithms.
-\end{abstract}
-
-\section{Introduction}
-
-SMT formulas over the real numbers can encode a wide range of problems in
-theorem proving and formal verification. Such formulas are very hard to solve
-when nonlinear functions are involved. Our recent work on
-{$\delta$-complete decision procedures} provided a new general framework for
-handling nonlinear SMT problems over the reals~\cite{DBLP:conf/cade/GaoAC12}. We say a decision
-procedure is {\em $\delta$-complete} for a set $S$ of formulas, where $\delta$
-is any positive rational number, if for any $\varphi$ from $S$ the procedure
-returns one of the following answers:
-\begin{itemize}
- \item {\sf unsat}: $\varphi$ is unsatisfiable.
- \item {\sf $\delta$-sat}: $\varphi^{\delta}$ is satisfiable.
-\end{itemize}
-Here, $\varphi^{\delta}$ is a syntactic variation of $\varphi$ that encodes a
-notion of numerical perturbation on logic formulas. Essentially, we allow such a
-procedure to give answers with one-sided, $\delta$-bounded errors. With this
-relaxation, $\delta$-complete decision procedures can fully exploit the
-power of scalable numerical algorithms to solve nonlinear
-problems, and at the same time provide suitable correctness
-guarantees for many correctness-critical problems~\cite{}.
-
-Our tool {\sf dReal} is designed in this framework. It solves SMT problems
-(the {\tt QF\_NRA} category in SMT-LIB), but allows many more elementrary
-functions such as sine, cosine, exponentiation, logrithm, etc. The tool is
-written mostly in C++ and some OCaml. It is open-source\footnote{Link to the
-tool page is on our homepages, \url{http://www.cs.cmu.edu/~sicung} and
-\url{http://www.cs.cmu.edu/~soonhok}.
-}, built on {\sf opensmt}\cite{DBLP:conf/tacas/BruttomessoPST10} for the
-high-level DPLL(T) framework, and {\sf
-realpaver}~\cite{DBLP:journals/toms/GranvilliersB06} for the Interval
-Constraint Propagation algorithm. It returns {\sf unsat} or {\sf $\delta$-sat}
-on input formulas, and the user can obtain certificates (proof of
-unsatisfiability or solution) for either answer.
-
-In this paper we describe the usage, design, and some results of the tool.
-
-\section{Usage}
-
-\subsection{Input Format}
-
-We accept formulas in the standard {\sf smt2} format with the following
-extensions.
-
-\subsubsection{Nonlinear Functions.} In addition to nonlinear arithmetic, we
-allow the following transcedental functions to appear in the formula, used in
-prefix form.
- $$\sin, \cos, \tan, \arcsin, \arccos, \arctan, \exp, \log, \mbox{pow}, \sinh,
-\cosh ... $$
-among others. More nonlinear functions can be added when needed, by providing
-the corresponding numerical evaluation algorithms. In fact, we are working on
-the support for various nonlinear ordinary differential equations.
-
-\subsubsection{Bound Declarations.} Bound information on variables, although not
-mandatory, can help the solver to locate solutions quickly. The grammar is to
-write, before the formula itself, a list of simple atomic formulas such as:
-\begin{verbatim}
-(assert (< 0 x))
-\end{verbatim}
-This will set $x\in (0, +\infty)$ at parsing time. In theory~\cite{}, our
-decision procedure should only work for formulas with all the variables
-(implicitly or explicitly) contained in bounded intervals. In practice, it is
-not a requirement to bound all variables in the input formula, and the solver
-can infer some.
-
-\subsubsection{Floating Numbers and Precision.} We allow floating-point numbers
-to be used as constants in any part of the formula. Also, the user can set the
-precision by writing
-\begin{verbatim}
-(set-info :precision 0.0001)
-\end{verbatim}
-The default precision is $10^{-3}$, and it can also be set through command
-line.
-
-\subsubsection{Example.}\label{example} The following is an example input file.
-It is taken from the flyspeck project~\cite{DBLP:conf/dagstuhl/Hales05} for the complete formal proof of
-the Kepler Conjecture.
- \begin{example} (Filename {\tt flyspeck/172.smt2}. Flyspeck {\tt ID (6096597438
-b)})
- \begin{verbatim}
-(set-logic QF_NRA)
-(set-info :precision 0.001)
-(declare-fun x () Real)
-(assert (<= 3.0 x))
-(assert (<= x 64.0))
-(assert (not (> (- (* 2.0 3.14159265) (* 2.0 (* x (arcsin (* (cos
-0.797) (sin (/ 3.14159265 x))))))) (+ (- 0.591 (* 0.0331 x))
-(+ (* 0.506 (/ (- 1.26 1.0) (- 1.26 1.0))) 1.0)))))
-(check-sat)
-(exit)
-\end{verbatim}
-\end{example}
-
-\subsection{Command Line Options}
-
-{\sf dReal} does not depend on particular external libraries, except
-{\tt Boost}~\cite{}. After building, the tool can be simply used through:
-\begin{verbatim}
-dReal [--verbose] [--proof] [--precision <double>] <filename>
-\end{verbatim}
-The default output is {\sf unsat} or {\sf delta-sat}. When the flags are
-enabled, the following output will be provided.
-\begin{itemize}
- \item If {\tt --verbose} is set, then the solver will output the detailed
-decision traces along with the solving process. That is, it will print the
-branch-and-prune trace in the constraint propagation procedures for checking
-consistency of theory atoms, as well as DPLL-level
-assert/check/backtracking operations.
-\item If {\tt --proof} is set, the solver produces an addition file
-``{\tt filename.proof}'' upon termination, and provides the following
-information.
-\begin{itemize}
-\item If the answer is {\sf delta-sat},
-then {\tt filename.proof} contains a witnessing solution, plugged into a
-$\delta$-perturbation of the original formula, such
-that the correctness can be easily checked externally. The theory of
-$\delta$-perturbations will be explained in Section~\ref{deltas}.
-
-\item If the answer is {\sf unsat}, then {\tt filename.proof} contains a trace
-of the solving steps, which can be verified as a proof tree that establishes the
-unsatisfiability of the formula. This file can be the input of a stand-alone
-proof checker, which will be explained in
-Section~\cite{proof}
-\end{itemize}
-\item The {\tt --precision} flag gives the option of overwriting the
-default precision, and the one set in the benchmark.
-\end{itemize}
-
-\begin{example}
-With default parameters, {\sf dReal} solves the formula in
-Example~\ref{example} in {\tt 10ms}, returning {\sf unsat}, on a machine with
-a 32-core 2.3GHz AMD Opteron Processor and 94GB of RAM.
-\end{example}
-
-\subsection{Proof Certification}\label{proof}
-
-When the {\tt --proof} flag is set, the solver produces a file that certifies
-the answer. In the {\tt delta-sat} case, the solution is plugged in the
-formula, and its correctness can be checked externally. For the {\tt unsat}
-cases, we provide a proof checker that attempts to verify the proof.
-
-The proof checker is written in {\bf OCaml}, and uses the interval arithmetic
-package~\cite{}. After we run {\sf dReal} and observe an {\sf unsat} answer,
-the proof checker can be used as follows.
-\begin{verbatim}
-proofcheck [--timeout <int>] <filename>
-\end{verbatim}
-The proof checker will create a new folder called {\tt filename}, which
-contains auxilary files needed. It is possible for the proof
-checking procedure to produce an exponential amount of new files, so setting a
- timeout is important. By default, the timeout is {\tt 30min}. The proof
-checker will return either ``{\sf proof verified}'' or ``{\sf timeout}''.
-
-\begin{example}
-After {\sf dReal} returns that the formula in Example~\ref{example} is {\sf
-unsat}, we run {\sf proofcheck} on the same machine. The proof checker returns
-``{\sf proof verified}'' in 10.08s, after making 8 branching steps and
-checking 77 axioms.
-\end{example}
-
-\section{Design}
-
-\subsection{The $\delta$-Decision Problem}\label{deltas}
-
-The standard decision problem is undecidable, for SMT formulas
-over the reals with any trignometric function. If only polynomials are allowed,
-then the problem is decidable in {\sf PSPACE}, but the practical algorithms
-still have
-double-exponential worst-case running time. In face of such difficulty, we
-propose to focus on the so-called $\delta$-decision problem, which relaxes the
-standard decision problem in the following way. Let $\delta$ be any positive
-rational number. On a given SMT formula $\varphi$, we ask for one of the
-following answers:
-\begin{itemize}
- \item {\sf unsat}: $\varphi$ is unsatisfiable.
- \item {\sf $\delta$-sat}: $\varphi^{\delta}$ is satisfiable.
-\end{itemize}
-When the two cases overlap, either answer can be returned. Here,
-$\varphi^{\delta}$ is called the $\delta$-perturbation (or $\delta$-weakening)
-of $\varphi$, which has the following formal definition.
-\begin{definition}[$\delta$-Perturbations~\cite{}]
- Let $\delta\in \mathbb{Q}^+\cup\{0\}$ be a constant and $\varphi$ be a
-$\Sigma_1$-sentence in standard form:
-\[\varphi:= \exists^{\vec I}\vec x\;(\bigwedge_{i=1}^m (\bigvee_{j=1}^{k_i}
-f_{ij}(\vec x)= 0)).
-\]
-The $\delta$-weakening of $\varphi$ defined as:
-\[\varphi^{\delta}:= \exists^{\vec I} \vec x\;(\bigwedge_{i=1}^m(\bigvee_{j=1}^k
-|f_{ij}(\vec x)|\leq \delta)).\]
-\end{definition}
-The fact that all SMT formulas can be put into this standard form is
-straightforward~\cite{}.
-
-Solving the $\delta$-decision problem is as useful as the standard one, for many
-correctness-critical problems~\cite{}. For instance, suppose we perform bounded
-model checking on some hybrid system, and encode the safety properties as an SMT
-formula $\varphi$. Then following standard model checking techniques, if we
-decide that $\varphi$ is {\sf unsat}, then the system is indeed ``safe'' with in
-some bounds; if we decide that $\varphi$ is {\sf $\delta$-sat}, then the system
-would become ``unsafe'' under some $\delta$-perturbation on the system. In this
-way, when $\delta$ is reasonably small, we have essentially taken into account
-the robustness properties of the system, and can justifiably conclude that the
-system is unsafe in practice.
-
-We
-proved that the $\delta$-decision problem is decidable for bounded formulas
-containing arbitrary computable real functions~\cite{}, which is in essence any
-function that can be numerically simulated. Also, the complexity bounds is
-encouraging. For instance, the $\delta$-decision problem for bounded SMT
-problems for formulas with polynomials,
-exponentiation, and trignometric functions is ``only" {\sf NP}-complete, in
-comparison to the undecidability of the standard decision problem for such
-formulas.  Thus the $\delta$-decision problem leads us to a new and more
-positive outlook for reasoning over the reals, as well
-as a guiding framework for the development of practical decision procedures.
-
-\subsection{DPLL$\langle$ICP$\rangle$}
-
-Interval Constraint Propagation (ICP)~\cite{handbookICP} is a constraint solving
-algorithm that finds
-solutions of real constraints using a ``branch-and-prune" method, combining
-interval arithmetic and constraint propagation. The idea is to use interval
-extensions of functions to ``prune'' out sets of points that are not in the
-solution set, and ``branch'' on intervals when such pruning can not be done,
-until a small enough box that may contain a solution is found.
-
-In a DPLL(T) framework, ICP can be used as the theory solver that checks the
-consistency of a set of theory atoms. We use {\sf opensmt}~\cite{} for the
-general
-DPLL(T) framework, and integrate {\sf realpaver}~\cite{} which performs ICP. The
-overall design of the interface is as follows.
-\subsubsection{Check and Assert.} For incomplete checks in the assert function,
-we use the pruning operator provided in ICP to contract the interval assigment
-on all the variables, by eliminating the boxes in the domain that do not contain
-any solutions. At complete checks, we perform both pruning and branching, and
-look for one interval solution of the system. That is, we prune and branch on
-the interval assignment of all variables, and stop when either we have obtained
-an interval vector that is smaller than the preset error bound, or when we have
-traversed all the possible branching on the interval assignments.
-\subsubsection{Backtracking.} We maintain a list of environment on the variables,
-which are mappings from variables to unions of intervals. When we reach a
-conlflict, we backtrack to the previous environment in the pushed stack.
-\subsubsection{Learning.} We monitor the branch-and-prune process in ICP.
-When we observe that a set of theory atoms are inconsistent, we collect all the
-constraints that have appeared in the pruning process leading to the conflict.
-We then turn this subset of constraints into a learned clause and add it to the
-original formula.
-
-Theoretically, we can prove that this interface, when implemented correctly, is
-$\delta$-complete. In practice, because of the complexity of ICP algorithms,
-errors could occur. Thus, we also produce certificates for our answers, as
-discussed in the following section.
-
-\subsection{Certificates for Correctness}
-
-Suppose an input SMT formula is of the form $\varphi(x_1,...,x_n)$, we can
-produce the following certificates for the {\sf $\delta$-sat/unsat} answers on
-the formula.
-
-\subsubsection{Witness for $\delta$-Satisfibility} When the answer is
-{\sf $\delta$-sat}, we a solution $\vec a\in \mathbb{R}^n$, such
-that $\varphi^{\delta}(\vec a)$ is a ground formula that can be easily checked
-to be true. This solution is simply any point in the interval assigment returned
-by ICP on a complete set of theory atoms. It is important to note that the
-solution witnesses $\delta$-satisfiability, instead of standard satisfiability
-of the original formula. The latter problem is undecidable, since it involves
-finding a point solution in a compact domain (the interval assginment returned
-by ICP), which is still an undecidable problem. On the other hand, {\em any}
-point in the interval assignment returned by ICP can witness the satisfiability
-of $\varphi^{\delta}$ when the intervals are smaller than an appropriate error
-bound.
-
-\subsubsection{Proofs of Unsatisfiability} When the answer is {\sf unsat}, we
-produce a proof tree that can be verified to establish the validity of the
-negation of the formula, i.e., $\forall \vec x \neg\varphi(\vec x)$. We
-devised a simple first-order natural deduction system, and transform the
-computation trace of the solving process into a proof tree. We then use
-interval arithmetic and simple rules to check the correctness of the proof
-tree. The proof check procedure recursively devide the problem into subproblems
-with smaller domains. More details can be found in~\cite{cade2013extended}.
-
-\section{Results}
-
-Our main motivation for the tool is to prove lemmas in the Kepler conjecture,
-as well as hybrid system verification. Here we show some representative numbers
-<<<<<<< HEAD
-on the scale of problems that we can solve. The following benchmarks are from
-the Flyspeck project for the formal proof of the Kepler Conjecture. It involves
-formulas with large numbers of nonlinear constraints. 
-=======
-on the scale of problems that we can solve.
-
-\input{good_benchmarks.tex}
-
-Several sets of standard benchmarks from~\cite{} are contained in the release
-and can be tested. Our solver is generally very fast on problems where all the
-variables are bounded in intervals. For instance, we solve all formulas in the
-hong benchmark set~\cite{}
->>>>>>> 88fc2056
-
-\input{good_benchmarks.tex}
-
-Standard benchmarks from~\cite{DBLP:conf/cade/JovanovicM12} are contained in the release
-and can be tested. Our solver is generally very fast on problems where all the
-variables are bounded in intervals. 
-
-Compared to the current tools for nonlinear problems, our tool has the following
-features. 
-\begin{itemize}
-\item Our tool is numerically-driven. It can solve problems with huge amount of variables and constraints.
-\item It uses advanced numerical heuristics that outperform other
-numercally-based approaches.
-\item The proofs can be used as a theorem prover.
-\end{itemize}
-
-
-\bibliographystyle{abbrv}
-\bibliography{tau}
-\end{document}
-
+\documentclass[envcountsect]{llncs}
+%\usepackage{stmaryrd,amsmath,amssymb,newlfont,graphicx,caption,verbatim}
+\usepackage{amsmath,amssymb,newlfont,graphicx,caption,verbatim,hyperref}
+\usepackage[ruled,lined,boxed,commentsnumbered,linesnumbered]{algorithm2e}
+\newcommand{\dom}{\mathrm{dom}}
+\newtheorem{notation}[theorem]{Notation}
+\newcommand{\len}{\mathit{len}}
+\newcommand{\poly}{\mathsf{poly}}
+
+%\setlength{\textwidth}{5.7in}
+%\setlength{\textheight}{8.2in}
+%\setlength{\topmargin}{0in}
+%\setlength{\oddsidemargin}{.4in}
+%\setlength{\evensidemargin}{.4in}
+
+\title{{\sf dReal}: an SMT Solver for Nonlinear Theories over the Reals}
+\author{Sicun Gao \and Soonho Kong \and Edmund M. Clarke}
+\institute{Carnegie Mellon University, Pittsburgh, PA 15213}
+
+\begin{document}
+\maketitle
+
+\begin{abstract}
+We present our open-source tool {\sf dReal}, an SMT solver for
+nonlinear formulas over the reals that can handle various nonlinear elementrary
+functions. The tool is under the framework of $\delta$-complete decision
+procedures, and returns {\sf unsat} or {\sf $\delta$-sat} on input formulas,
+where $\delta$ can be specified by the user. When the answer is {\sf unsat},
+{\sf dReal} produces a proof of unsatisfiability; when ``$\delta$-sat", it
+provides a solution such that a $\delta$-perturbed form of the input formula is
+satisfied. The tool is based on using Interval Constraint Propagation in the
+DPLL(T) framework to handle nonlinearity, and is
+designed to be easily extendable with other numerical algorithms.
+\end{abstract}
+
+\section{Introduction}
+
+SMT formulas over the real numbers can encode a wide range of problems in
+theorem proving and formal verification. Such formulas are very hard to solve
+when nonlinear functions are involved. Our recent work on
+{$\delta$-complete decision procedures} provided a new general framework for
+handling nonlinear SMT problems over the reals~\cite{DBLP:conf/cade/GaoAC12}. We say a decision
+procedure is {\em $\delta$-complete} for a set $S$ of formulas, where $\delta$
+is any positive rational number, if for any $\varphi$ from $S$ the procedure
+returns one of the following answers:
+\begin{itemize}
+ \item {\sf unsat}: $\varphi$ is unsatisfiable.
+ \item {\sf $\delta$-sat}: $\varphi^{\delta}$ is satisfiable.
+\end{itemize}
+Here, $\varphi^{\delta}$ is a syntactic variation of $\varphi$ that encodes a
+notion of numerical perturbation on logic formulas. Essentially, we allow such a
+procedure to give answers with one-sided, $\delta$-bounded errors. With this
+relaxation, $\delta$-complete decision procedures can fully exploit the
+power of scalable numerical algorithms to solve nonlinear
+problems, and at the same time provide suitable correctness
+guarantees for many correctness-critical problems~\cite{}.
+
+Our tool {\sf dReal} is designed in this framework. It solves SMT problems
+(the {\tt QF\_NRA} category in SMT-LIB), but allows many more elementrary
+functions such as sine, cosine, exponentiation, logrithm, etc. The tool is
+written mostly in C++ and some OCaml. It is open-source\footnote{Link to the
+tool page is on our homepages, \url{http://www.cs.cmu.edu/~sicung} and
+\url{http://www.cs.cmu.edu/~soonhok}.
+}, built on {\sf opensmt}\cite{DBLP:conf/tacas/BruttomessoPST10} for the
+high-level DPLL(T) framework, and {\sf
+realpaver}~\cite{DBLP:journals/toms/GranvilliersB06} for the Interval
+Constraint Propagation algorithm. It returns {\sf unsat} or {\sf $\delta$-sat}
+on input formulas, and the user can obtain certificates (proof of
+unsatisfiability or solution) for either answer.
+
+In this paper we describe the usage, design, and some results of the tool.
+
+\section{Usage}
+
+\subsection{Input Format}
+
+We accept formulas in the standard {\sf smt2} format with the following
+extensions.
+
+\subsubsection{Nonlinear Functions.} In addition to nonlinear arithmetic, we
+allow the following transcedental functions to appear in the formula, used in
+prefix form.
+ $$\sin, \cos, \tan, \arcsin, \arccos, \arctan, \exp, \log, \mbox{pow}, \sinh,
+\cosh ... $$
+among others. More nonlinear functions can be added when needed, by providing
+the corresponding numerical evaluation algorithms. In fact, we are working on
+the support for various nonlinear ordinary differential equations.
+
+\subsubsection{Bound Declarations.} Bound information on variables, although not
+mandatory, can help the solver to locate solutions quickly. The grammar is to
+write, before the formula itself, a list of simple atomic formulas such as:
+\begin{verbatim}
+(assert (< 0 x))
+\end{verbatim}
+This will set $x\in (0, +\infty)$ at parsing time. In theory~\cite{}, our
+decision procedure should only work for formulas with all the variables
+(implicitly or explicitly) contained in bounded intervals. In practice, it is
+not a requirement to bound all variables in the input formula, and the solver
+can infer some.
+
+\subsubsection{Floating Numbers and Precision.} We allow floating-point numbers
+to be used as constants in any part of the formula. Also, the user can set the
+precision by writing
+\begin{verbatim}
+(set-info :precision 0.0001)
+\end{verbatim}
+The default precision is $10^{-3}$, and it can also be set through command
+line.
+
+\subsubsection{Example.}\label{example} The following is an example input file.
+It is taken from the flyspeck project~\cite{DBLP:conf/dagstuhl/Hales05} for the complete formal proof of
+the Kepler Conjecture.
+ \begin{example} (Filename {\tt flyspeck/172.smt2}. Flyspeck {\tt ID (6096597438
+b)})
+ \begin{verbatim}
+(set-logic QF_NRA)
+(set-info :precision 0.001)
+(declare-fun x () Real)
+(assert (<= 3.0 x))
+(assert (<= x 64.0))
+(assert (not (> (- (* 2.0 3.14159265) (* 2.0 (* x (arcsin (* (cos
+0.797) (sin (/ 3.14159265 x))))))) (+ (- 0.591 (* 0.0331 x))
+(+ (* 0.506 (/ (- 1.26 1.0) (- 1.26 1.0))) 1.0)))))
+(check-sat)
+(exit)
+\end{verbatim}
+\end{example}
+
+\subsection{Command Line Options}
+
+{\sf dReal} does not depend on particular external libraries, except
+{\tt Boost}~\cite{}. After building, the tool can be simply used through:
+\begin{verbatim}
+dReal [--verbose] [--proof] [--precision <double>] <filename>
+\end{verbatim}
+The default output is {\sf unsat} or {\sf delta-sat}. When the flags are
+enabled, the following output will be provided.
+\begin{itemize}
+ \item If {\tt --verbose} is set, then the solver will output the detailed
+decision traces along with the solving process. That is, it will print the
+branch-and-prune trace in the constraint propagation procedures for checking
+consistency of theory atoms, as well as DPLL-level
+assert/check/backtracking operations.
+\item If {\tt --proof} is set, the solver produces an addition file
+``{\tt filename.proof}'' upon termination, and provides the following
+information.
+\begin{itemize}
+\item If the answer is {\sf delta-sat},
+then {\tt filename.proof} contains a witnessing solution, plugged into a
+$\delta$-perturbation of the original formula, such
+that the correctness can be easily checked externally. The theory of
+$\delta$-perturbations will be explained in Section~\ref{deltas}.
+
+\item If the answer is {\sf unsat}, then {\tt filename.proof} contains a trace
+of the solving steps, which can be verified as a proof tree that establishes the
+unsatisfiability of the formula. This file can be the input of a stand-alone
+proof checker, which will be explained in
+Section~\cite{proof}
+\end{itemize}
+\item The {\tt --precision} flag gives the option of overwriting the
+default precision, and the one set in the benchmark.
+\end{itemize}
+
+\begin{example}
+With default parameters, {\sf dReal} solves the formula in
+Example~\ref{example} in {\tt 10ms}, returning {\sf unsat}, on a machine with
+a 32-core 2.3GHz AMD Opteron Processor and 94GB of RAM.
+\end{example}
+
+\subsection{Proof Certification}\label{proof}
+
+When the {\tt --proof} flag is set, the solver produces a file that certifies
+the answer. In the {\tt delta-sat} case, the solution is plugged in the
+formula, and its correctness can be checked externally. For the {\tt unsat}
+cases, we provide a proof checker that attempts to verify the proof.
+
+The proof checker is written in {\bf OCaml}, and uses the interval arithmetic
+package~\cite{}. After we run {\sf dReal} and observe an {\sf unsat} answer,
+the proof checker can be used as follows.
+\begin{verbatim}
+proofcheck [--timeout <int>] <filename>
+\end{verbatim}
+The proof checker will create a new folder called {\tt filename}, which
+contains auxilary files needed. It is possible for the proof
+checking procedure to produce an exponential amount of new files, so setting a
+ timeout is important. By default, the timeout is {\tt 30min}. The proof
+checker will return either ``{\sf proof verified}'' or ``{\sf timeout}''.
+
+\begin{example}
+After {\sf dReal} returns that the formula in Example~\ref{example} is {\sf
+unsat}, we run {\sf proofcheck} on the same machine. The proof checker returns
+``{\sf proof verified}'' in 10.08s, after making 8 branching steps and
+checking 77 axioms.
+\end{example}
+
+\section{Design}
+
+\subsection{The $\delta$-Decision Problem}\label{deltas}
+
+The standard decision problem is undecidable, for SMT formulas
+over the reals with any trignometric function. If only polynomials are allowed,
+then the problem is decidable in {\sf PSPACE}, but the practical algorithms
+still have
+double-exponential worst-case running time. In face of such difficulty, we
+propose to focus on the so-called $\delta$-decision problem, which relaxes the
+standard decision problem in the following way. Let $\delta$ be any positive
+rational number. On a given SMT formula $\varphi$, we ask for one of the
+following answers:
+\begin{itemize}
+ \item {\sf unsat}: $\varphi$ is unsatisfiable.
+ \item {\sf $\delta$-sat}: $\varphi^{\delta}$ is satisfiable.
+\end{itemize}
+When the two cases overlap, either answer can be returned. Here,
+$\varphi^{\delta}$ is called the $\delta$-perturbation (or $\delta$-weakening)
+of $\varphi$, which has the following formal definition.
+\begin{definition}[$\delta$-Perturbations~\cite{}]
+ Let $\delta\in \mathbb{Q}^+\cup\{0\}$ be a constant and $\varphi$ be a
+$\Sigma_1$-sentence in standard form:
+\[\varphi:= \exists^{\vec I}\vec x\;(\bigwedge_{i=1}^m (\bigvee_{j=1}^{k_i}
+f_{ij}(\vec x)= 0)).
+\]
+The $\delta$-weakening of $\varphi$ defined as:
+\[\varphi^{\delta}:= \exists^{\vec I} \vec x\;(\bigwedge_{i=1}^m(\bigvee_{j=1}^k
+|f_{ij}(\vec x)|\leq \delta)).\]
+\end{definition}
+The fact that all SMT formulas can be put into this standard form is
+straightforward~\cite{}.
+
+Solving the $\delta$-decision problem is as useful as the standard one, for many
+correctness-critical problems~\cite{}. For instance, suppose we perform bounded
+model checking on some hybrid system, and encode the safety properties as an SMT
+formula $\varphi$. Then following standard model checking techniques, if we
+decide that $\varphi$ is {\sf unsat}, then the system is indeed ``safe'' with in
+some bounds; if we decide that $\varphi$ is {\sf $\delta$-sat}, then the system
+would become ``unsafe'' under some $\delta$-perturbation on the system. In this
+way, when $\delta$ is reasonably small, we have essentially taken into account
+the robustness properties of the system, and can justifiably conclude that the
+system is unsafe in practice.
+
+We
+proved that the $\delta$-decision problem is decidable for bounded formulas
+containing arbitrary computable real functions~\cite{}, which is in essence any
+function that can be numerically simulated. Also, the complexity bounds is
+encouraging. For instance, the $\delta$-decision problem for bounded SMT
+problems for formulas with polynomials,
+exponentiation, and trignometric functions is ``only" {\sf NP}-complete, in
+comparison to the undecidability of the standard decision problem for such
+formulas.  Thus the $\delta$-decision problem leads us to a new and more
+positive outlook for reasoning over the reals, as well
+as a guiding framework for the development of practical decision procedures.
+
+\subsection{DPLL$\langle$ICP$\rangle$}
+
+Interval Constraint Propagation (ICP)~\cite{handbookICP} is a constraint solving
+algorithm that finds
+solutions of real constraints using a ``branch-and-prune" method, combining
+interval arithmetic and constraint propagation. The idea is to use interval
+extensions of functions to ``prune'' out sets of points that are not in the
+solution set, and ``branch'' on intervals when such pruning can not be done,
+until a small enough box that may contain a solution is found.
+
+In a DPLL(T) framework, ICP can be used as the theory solver that checks the
+consistency of a set of theory atoms. We use {\sf opensmt}~\cite{} for the
+general
+DPLL(T) framework, and integrate {\sf realpaver}~\cite{} which performs ICP. The
+overall design of the interface is as follows.
+\subsubsection{Check and Assert.} For incomplete checks in the assert function,
+we use the pruning operator provided in ICP to contract the interval assigment
+on all the variables, by eliminating the boxes in the domain that do not contain
+any solutions. At complete checks, we perform both pruning and branching, and
+look for one interval solution of the system. That is, we prune and branch on
+the interval assignment of all variables, and stop when either we have obtained
+an interval vector that is smaller than the preset error bound, or when we have
+traversed all the possible branching on the interval assignments.
+\subsubsection{Backtracking.} We maintain a list of environment on the variables,
+which are mappings from variables to unions of intervals. When we reach a
+conlflict, we backtrack to the previous environment in the pushed stack.
+\subsubsection{Learning.} We monitor the branch-and-prune process in ICP.
+When we observe that a set of theory atoms are inconsistent, we collect all the
+constraints that have appeared in the pruning process leading to the conflict.
+We then turn this subset of constraints into a learned clause and add it to the
+original formula.
+
+Theoretically, we can prove that this interface, when implemented correctly, is
+$\delta$-complete. In practice, because of the complexity of ICP algorithms,
+errors could occur. Thus, we also produce certificates for our answers, as
+discussed in the following section.
+
+\subsection{Certificates for Correctness}
+
+Suppose an input SMT formula is of the form $\varphi(x_1,...,x_n)$, we can
+produce the following certificates for the {\sf $\delta$-sat/unsat} answers on
+the formula.
+
+\subsubsection{Witness for $\delta$-Satisfibility} When the answer is
+{\sf $\delta$-sat}, we a solution $\vec a\in \mathbb{R}^n$, such
+that $\varphi^{\delta}(\vec a)$ is a ground formula that can be easily checked
+to be true. This solution is simply any point in the interval assigment returned
+by ICP on a complete set of theory atoms. It is important to note that the
+solution witnesses $\delta$-satisfiability, instead of standard satisfiability
+of the original formula. The latter problem is undecidable, since it involves
+finding a point solution in a compact domain (the interval assginment returned
+by ICP), which is still an undecidable problem. On the other hand, {\em any}
+point in the interval assignment returned by ICP can witness the satisfiability
+of $\varphi^{\delta}$ when the intervals are smaller than an appropriate error
+bound.
+
+\subsubsection{Proofs of Unsatisfiability} When the answer is {\sf unsat}, we
+produce a proof tree that can be verified to establish the validity of the
+negation of the formula, i.e., $\forall \vec x \neg\varphi(\vec x)$. We
+devised a simple first-order natural deduction system, and transform the
+computation trace of the solving process into a proof tree. We then use
+interval arithmetic and simple rules to check the correctness of the proof
+tree. The proof check procedure recursively devide the problem into subproblems
+with smaller domains. More details can be found in~\cite{cade2013extended}.
+
+\section{Results}
+
+Our main motivation for the tool is to prove lemmas in the Kepler conjecture,
+as well as hybrid system verification. Here we show some representative numbers
+on the scale of problems that we can solve. The following benchmarks are from
+the Flyspeck project for the formal proof of the Kepler Conjecture. It involves
+formulas with large numbers of nonlinear constraints. 
+
+\input{good_benchmarks.tex}
+
+Standard benchmarks from~\cite{DBLP:conf/cade/JovanovicM12} are contained in the release
+and can be tested. Our solver is generally very fast on problems where all the
+variables are bounded in intervals. 
+
+Compared to the current tools for nonlinear problems, our tool has the following
+features. 
+\begin{itemize}
+\item Our tool is numerically-driven. It can solve problems with huge amount of variables and constraints.
+\item It uses advanced numerical heuristics that outperform other
+numercally-based approaches.
+\item The proofs can be used as a theorem prover.
+\end{itemize}
+
+
+\bibliographystyle{abbrv}
+\bibliography{tau}
+\end{document}
+